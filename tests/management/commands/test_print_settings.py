# -*- coding: utf-8 -*-
<<<<<<< HEAD
from __future__ import unicode_literals

import pytest
from django.core.management import CommandError, call_command
=======
from django.core.management import call_command
>>>>>>> dba2da86


def test_without_args(capsys):
    call_command('print_settings')

    out, err = capsys.readouterr()
    assert 'DEBUG' in out
    assert 'INSTALLED_APPS' in out


def test_with_setting_args(capsys):
    call_command('print_settings', 'DEBUG')

    out, err = capsys.readouterr()
    assert 'DEBUG' in out
    assert 'INSTALLED_APPS' not in out


def test_with_setting_wildcard(capsys):
    call_command('print_settings', '*_DIRS')

    out, err = capsys.readouterr()
    assert 'FIXTURE_DIRS' in out
    assert 'STATICFILES_DIRS' in out
    assert 'INSTALLED_APPS' not in out


def test_with_setting_fail(capsys):
    with pytest.raises(CommandError, match='INSTALLED_APPZ not found in settings.'):
        call_command('print_settings', '-f', 'INSTALLED_APPZ')


def test_with_multiple_setting_args(capsys):
    call_command(
        'print_settings',
        'SECRET_KEY',
        'DATABASES',
        'INSTALLED_APPS',
    )

    out, err = capsys.readouterr()
    assert 'DEBUG' not in out
    assert 'SECRET_KEY' in out
    assert 'DATABASES' in out
    assert 'INSTALLED_APPS' in out


def test_format(capsys):
    call_command(
        'print_settings',
        'DEBUG',
        '--format=text',
    )

    out, err = capsys.readouterr()
    expected = 'DEBUG = False\n'
    assert expected == out


def test_format_json_without_indent(capsys):
    call_command(
        'print_settings',
        'DEBUG',
        '--format=json',
        '--indent=0',
    )

    expected = '{\n"DEBUG": false\n}\n'
    out, err = capsys.readouterr()
    assert expected == out<|MERGE_RESOLUTION|>--- conflicted
+++ resolved
@@ -1,12 +1,7 @@
 # -*- coding: utf-8 -*-
-<<<<<<< HEAD
-from __future__ import unicode_literals
 
 import pytest
 from django.core.management import CommandError, call_command
-=======
-from django.core.management import call_command
->>>>>>> dba2da86
 
 
 def test_without_args(capsys):
