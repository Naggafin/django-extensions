--- conflicted
+++ resolved
@@ -230,17 +230,6 @@
         if self.skip_me is not None:
             return self.skip_me
 
-<<<<<<< HEAD
-        try:
-            # Django trunk since r7722 uses CollectedObjects instead of dict
-            from django.db.models.query import CollectedObjects
-            sub_objects = CollectedObjects()
-        except ImportError:
-            # previous versions don't have CollectedObjects
-            sub_objects = {}
-        self.instance._collect_sub_objects(sub_objects)
-        if reduce(lambda x, y: x + y, [self.model in so._meta.parents for so in sub_objects.keys()]) == 1:
-=======
         def get_skip_version():
             """ Return which version of the skip code should be run
 
@@ -295,7 +284,6 @@
         if [self.model in p for p in sub_objects_parents].count(True) == 1:
             # since this instance isn't explicitly created, it's variable name
             # can't be referenced in the script, so record None in context dict
->>>>>>> dca0e7c9
             pk_name = self.instance._meta.pk.name
             key = '%s_%s' % (self.model.__name__, getattr(self.instance, pk_name))
             self.context[key] = None
