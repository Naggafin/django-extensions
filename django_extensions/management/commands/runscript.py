import sys
<<<<<<< HEAD
import traceback
from django.core.management.base import BaseCommand
from django.conf import settings
=======
>>>>>>> f24c169c
from optparse import make_option

from django.conf import settings

from django_extensions.management.email_notifications import (
    EmailNotificationCommand
)
try:
    import importlib
except ImportError:
    print("Runscript needs the importlib module to work. You can install it via 'pip install importlib'")
    sys.exit(1)


def vararg_callback(option, opt_str, opt_value, parser):
    parser.rargs.insert(0, opt_value)
    value = []
    for arg in parser.rargs:
        # stop on --foo like options
        if arg[:2] == "--" and len(arg) > 2:
            break
        # stop on -a like options
        if arg[:1] == "-":
            break
        value.append(arg)

    del parser.rargs[:len(value)]
    setattr(parser.values, option.dest, value)


class Command(EmailNotificationCommand):
    option_list = EmailNotificationCommand.option_list + (
        make_option('--fixtures', action='store_true', dest='infixtures', default=False,
                    help='Only look in app.fixtures subdir'),
        make_option('--noscripts', action='store_true', dest='noscripts', default=False,
                    help='Look in app.scripts subdir'),
        make_option('-s', '--silent', action='store_true', dest='silent', default=False,
                    help='Run silently, do not show errors and tracebacks'),
        make_option('--no-traceback', action='store_true', dest='no_traceback', default=False,
                    help='Do not show tracebacks'),
        make_option('--script-args', action='callback', callback=vararg_callback, type='string',
                    help='Space-separated argument list to be passed to the scripts. Note that the '
                         'same arguments will be passed to all named scripts.'),
    )
    help = 'Runs a script in django context.'
    args = "script [script ...]"

    def handle(self, *scripts, **options):
        NOTICE = self.style.SQL_TABLE
        NOTICE2 = self.style.SQL_FIELD
        ERROR = self.style.ERROR
        ERROR2 = self.style.NOTICE

        subdirs = []

        if not options.get('noscripts'):
            subdirs.append('scripts')
        if options.get('infixtures'):
            subdirs.append('fixtures')
        verbosity = int(options.get('verbosity', 1))
        show_traceback = options.get('traceback', True)
        if show_traceback is None:
            # XXX: traceback is set to None from Django ?
            show_traceback = True
        no_traceback = options.get('no_traceback', False)
        if no_traceback:
            show_traceback = False
        silent = options.get('silent', False)
        if silent:
            verbosity = 0
        email_notifications = options.get('email_notifications', False)

        if len(subdirs) < 1:
            print(NOTICE("No subdirs to run left."))
            return

        if len(scripts) < 1:
            print(ERROR("Script name required."))
            return

        def run_script(mod, *script_args):
            try:
                mod.run(*script_args)
                if email_notifications:
                    self.send_email_notification(notification_id=mod.__name__)
            except Exception:
                if silent:
                    return
                if verbosity > 0:
                    print(ERROR("Exception while running run() in '%s'" % mod.__name__))
                if email_notifications:
                    self.send_email_notification(
                        notification_id=mod.__name__, include_traceback=True)
                if show_traceback:
                    raise

        def my_import(mod):
            if verbosity > 1:
                print(NOTICE("Check for %s" % mod))
            # check if module exists before importing
            try:
                importlib.import_module(mod)
                t = __import__(mod, [], [], [" "])
            except (ImportError, AttributeError) as e:
                if str(e).startswith('No module named'):
                    try:
                        exc_type, exc_value, exc_traceback = sys.exc_info()
                        try:
                            if exc_traceback.tb_next.tb_next is None:
                                return False
                        except AttributeError:
                            pass
                    finally:
                        exc_traceback = None

                if verbosity > 1:
                    if verbosity > 2:
                        traceback.print_exc()
                    print(ERROR("Cannot import module '%s': %s." % (mod, e)))

                return False

            #if verbosity > 1:
            #    print(NOTICE("Found script %s ..." % mod))
            if hasattr(t, "run"):
                if verbosity > 1:
                    print(NOTICE2("Found script '%s' ..." % mod))
                #if verbosity > 1:
                #    print(NOTICE("found run() in %s. executing..." % mod))
                return t
            else:
                if verbosity > 1:
                    print(ERROR2("Find script '%s' but no run() function found." % mod))

        def find_modules_for_script(script):
            """ find script module which contains 'run' attribute """
            modules = []
            # first look in apps
            for app in settings.INSTALLED_APPS:
                for subdir in subdirs:
                    mod = my_import("%s.%s.%s" % (app, subdir, script))
                    if mod:
                        modules.append(mod)

            # try app.DIR.script import
            sa = script.split(".")
            for subdir in subdirs:
                nn = ".".join(sa[:-1] + [subdir, sa[-1]])
                mod = my_import(nn)
                if mod:
                    modules.append(mod)

            # try direct import
            if script.find(".") != -1:
                mod = my_import(script)
                if mod:
                    modules.append(mod)

            return modules

        if options.get('script_args'):
            script_args = options['script_args']
        else:
            script_args = []
        for script in scripts:
            modules = find_modules_for_script(script)
            if not modules:
                if verbosity > 0 and not silent:
                    print(ERROR("No (valid) module for script '%s' found" % script))
                    if verbosity < 2:
                        print(ERROR("Try running with a higher verbosity level like: -v2 or -v3"))
            for mod in modules:
                if verbosity > 1:
                    print(NOTICE2("Running script '%s' ..." % mod.__name__))
                run_script(mod, *script_args)<|MERGE_RESOLUTION|>--- conflicted
+++ resolved
@@ -1,17 +1,10 @@
 import sys
-<<<<<<< HEAD
 import traceback
-from django.core.management.base import BaseCommand
-from django.conf import settings
-=======
->>>>>>> f24c169c
 from optparse import make_option
-
+from django_extensions.management.email_notifications import EmailNotificationCommand
 from django.conf import settings
 
-from django_extensions.management.email_notifications import (
-    EmailNotificationCommand
-)
+
 try:
     import importlib
 except ImportError:
